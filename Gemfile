# frozen_string_literal: true

source "https://rubygems.org"

ruby RUBY_VERSION

# Inside the development app, the relative require has to be one level up, as
# the Gemfile is copied to the development_app folder (almost) as is.
base_path = ""
base_path = "../" if File.basename(__dir__) == "development_app"
require_relative "#{base_path}lib/decidim/term_customizer/version"

gem "decidim", git: "https://github.com/decidim/decidim.git"
gem "decidim-term_customizer", path: "."

gem "bootsnap", "~> 1.4"
gem "puma", "~> 3.12"
gem "uglifier", "~> 4.1"

group :development, :test do
  gem "byebug", "~> 11.0", platform: :mri
<<<<<<< HEAD
=======

>>>>>>> a0055f70
  gem "dalli", "~> 2.7", ">= 2.7.10" # For testing MemCacheStore
  gem "decidim-consultations", git: "https://github.com/decidim/decidim.git"
  gem "decidim-dev", git: "https://github.com/decidim/decidim.git"
end

group :development do
  gem "faker", "~> 1.9"
  gem "letter_opener_web", "~> 1.3"
  gem "listen", "~> 3.1"
  gem "spring", "~> 2.0"
  gem "spring-watcher-listen", "~> 2.0"
  gem "web-console", "~> 3.5"
end

group :test do
  gem "codecov", require: false
end

# Remediate CVE-2019-5420
gem "railties", ">= 5.2.2.1"

# See: https://github.com/decidim/decidim/pull/5303
gem "ransack", "~> 2.1.1"<|MERGE_RESOLUTION|>--- conflicted
+++ resolved
@@ -19,10 +19,7 @@
 
 group :development, :test do
   gem "byebug", "~> 11.0", platform: :mri
-<<<<<<< HEAD
-=======
 
->>>>>>> a0055f70
   gem "dalli", "~> 2.7", ">= 2.7.10" # For testing MemCacheStore
   gem "decidim-consultations", git: "https://github.com/decidim/decidim.git"
   gem "decidim-dev", git: "https://github.com/decidim/decidim.git"
